--- conflicted
+++ resolved
@@ -440,14 +440,9 @@
 
 class MatBackend(Backend):
     """ Matplotlib drawing backend. """
-<<<<<<< HEAD
     def __init__(self, axis=None, figsize=None, linewidth=1):
-        self.axis = axis or plt.subplots(figsize=figsize)[1]
+        self.axis = axis or plt.subplots(figsize=figsize, facecolor='white')[1]
         self.linewidth = linewidth
-=======
-    def __init__(self, axis=None, figsize=None):
-        self.axis = axis or plt.subplots(figsize=figsize, facecolor='white')[1]
->>>>>>> fbefd1c7
         super().__init__()
 
     def draw_text(self, text, i, j, **params):
