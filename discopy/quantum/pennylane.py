# -*- coding: utf-8 -*-

"""
Interface with PennyLane.

Summary
-------

.. autosummary::
    :template: class.rst
    :nosignatures:
    :toctree:

    PennyLaneCircuit

.. admonition:: Functions

    .. autosummary::
        :template: function.rst
        :nosignatures:
        :toctree:

        tk_op_to_pennylane
        extract_ops_from_tk
        get_post_selection_dict
        to_pennylane

Notes
-----

If `probabilities` is set to False, the output states of the PennyLane
circuit will be exactly equivalent to those of the DisCoPy circuit
(for the same parameters).

If `probabilities` is set to True, the output states of the PennyLane
circuit will be the probabilities of the output states, equivalent
to appending :class:`discopy.quantum.circuit.Measure` to all the
open wires in the DisCoPy circuit.

Once a :class:`PennyLaneCircuit` has been constructed, it
can be evaluated with :func:`.eval()`. If the circuit contains only
concrete parameters (i.e. no symbolic parameters), no arguments
should be passed to `eval()`. If the circuit contains symbolic
parameters, a list of the symbolic parameters and a list of their
associated weights should be passed to `eval()` as `symbols=` and
`weights=`.
"""


from itertools import product

import numpy as np
import pennylane as qml
import sympy
import torch
from pytket import OpType

from discopy.quantum import Circuit
from discopy.quantum.gates import Scalar
<<<<<<< HEAD
=======

>>>>>>> a86a8354

OP_MAP = {
    OpType.X: qml.PauliX,
    OpType.Y: qml.PauliY,
    OpType.Z: qml.PauliZ,
    OpType.S: qml.S,
    OpType.Sdg: lambda wires: qml.S(wires=wires).inv(),
    OpType.T: qml.T,
    OpType.Tdg: lambda wires: qml.T(wires=wires).inv(),
    OpType.H: qml.Hadamard,
    OpType.Rx: qml.RX,
    OpType.Ry: qml.RY,
    OpType.Rz: qml.RZ,
    OpType.CX: qml.CNOT,
    OpType.CY: qml.CY,
    OpType.CZ: qml.CZ,
    OpType.CRx: qml.CRX,
    OpType.CRy: qml.CRY,
    OpType.CRz: qml.CRZ,
    OpType.CU1: lambda a, wires: qml.ctrl(qml.U1(a, wires=wires[1]),
                                          control=wires[0]),
    OpType.SWAP: qml.SWAP,
    OpType.noop: qml.Identity,
}


def tk_op_to_pennylane(tk_op, str_map):
    """
    Extract the operation, parameters and wires from
    a pytket :class:`Op`, and return the corresponding PennyLane operation.

    Parameters
    ----------
    tk_op : :class:`pytket.circuit.Op`
        The pytket :class:`Op` to convert.
    str_map : dict[str, :class:`sympy.core.symbol.Symbol`]
        A mapping from strings to SymPy symbols (necessary as
        `circ.to_tk()` does not copy symbol references).

    Returns
    -------
    :class:`qml.operation.Operation`
        The PennyLane operation equivalent to the input pytket Op.
    list of (:class:`torch.FloatTensor` or :class:`sympy.core.symbol.Symbol`)
        The parameters of the operation.
    list of int
        The wires/qubits to apply the operation to.
    """
    wires = [x.index[0] for x in tk_op.qubits]
    params = tk_op.op.params

    remapped_params = []
    for param in params:
        if isinstance(param, sympy.Expr):
            free_symbols = param.free_symbols
            sym_subs = {f: str_map[str(f)] for f in free_symbols}
            param = param.subs(sym_subs)
        else:
            param = torch.tensor([param])

        remapped_params.append(param)

    return OP_MAP[tk_op.op.type], remapped_params, wires


def extract_ops_from_tk(tk_circ, str_map):
    """
    Extract the operations, and corresponding parameters and wires,
    from a pytket Circuit. Return these as lists to use in
    constructing PennyLane circuit.

    Parameters
    ----------
    tk_circ : :class:`discopy.quantum.tk.Circuit`
        The pytket circuit to extract the operations from.
    str_map : dict of str: :class:`sympy.core.symbol.Symbol`
        A mapping from strings to SymPy symbols.

    Returns
    -------
    list of :class:`qml.operation.Operation`
        The PennyLane operations extracted from the pytket circuit.
    list of list of (:class:`torch.FloatTensor` or
                     :class:`sympy.core.symbol.Symbol`)
        The corresponding parameters of the operations.
    list of list of int
        The corresponding wires of the operations.
    """
    op_list, params_list, wires_list = [], [], []

    for op in tk_circ.__iter__():
        if op.op.type != OpType.Measure:
            op, params, wires = tk_op_to_pennylane(op, str_map)
            op_list.append(op)
            params_list.append([np.pi * p for p in params])
            wires_list.append(wires)

    return op_list, params_list, wires_list


def get_post_selection_dict(tk_circ):
    """
    Return post-selections based on qubit indices.

    Parameters
    ----------
    tk_circ : :class:`discopy.quantum.tk.Circuit`
        The pytket circuit to extract the post-selections from.

    Returns
    -------
    dict of int: int
        A mapping from qubit indices to pytket classical indices.
    """
    q_post_sels = {}
    for q, c in tk_circ.qubit_to_bit_map.items():
        q_post_sels[q.index[0]] = tk_circ.post_selection[c.index[0]]
    return q_post_sels


def to_pennylane(disco_circuit: Circuit, probabilities=False):
    """
    Return a PennyLaneCircuit equivalent to the input DisCoPy
    circuit. `probabilties` determines whether the PennyLaneCircuit
    returns states (as in DisCoPy), or probabilties (to be more
    compatible with automatic differentiation in PennyLane).

    Parameters
    ----------
    disco_circuit : :class:`discopy.quantum.circuit.Circuit`
        The DisCoPy circuit to convert to PennyLane.
    probabilities : bool, default: False
        Determines whether the PennyLane
        circuit outputs states or un-normalized probabilities.
        Probabilities can be used with more PennyLane backpropagation
        methods.

    Returns
    -------
    :class:`PennyLaneCircuit`
        The PennyLane circuit equivalent to the input DisCoPy circuit.
    """
    if disco_circuit.is_mixed:
        raise ValueError("Only pure quantum circuits are currently "
                         "supported.")

    symbols = disco_circuit.free_symbols
    str_map = {str(s): s for s in symbols}

    tk_circ = disco_circuit.to_tk()
    op_list, params_list, wires_list = extract_ops_from_tk(tk_circ,
                                                           str_map)

    dev = qml.device('default.qubit', wires=tk_circ.n_qubits, shots=None)
    post_selection = get_post_selection_dict(tk_circ)

    scalar = 1
    for box in disco_circuit.boxes:
        if isinstance(box, Scalar):
            scalar *= box.array

    return PennyLaneCircuit(op_list,
                            params_list,
                            wires_list,
                            probabilities,
                            post_selection,
                            scalar,
                            tk_circ.n_qubits,
                            dev)


class PennyLaneCircuit:
    """
    Implement a pennylane circuit with post-selection.
    """
    def __init__(self, ops, params, wires, probabilities,
                 post_selection, scale, n_qubits, device):
        self.ops = ops
        self.params = params
        self._contains_sympy = self.contains_sympy()
        self.wires = wires
        self.probs = probabilities
        self._post_selection = post_selection
        self.scale = scale
        self.n_qubits = n_qubits
        self.device = device
        self._valid_states = self.get_valid_states()

    @property
    def post_selection(self):
        """The post-selection dictionary."""
        return self._post_selection

    @post_selection.setter
    def post_selection(self, post_selection_dict):
        self._post_selection = post_selection_dict
        self._valid_states = self.get_valid_states()

    def contains_sympy(self):
        """
        Determine if the circuit parameters are
        concrete or contain SymPy symbols.

        Returns
        -------
        bool
            Whether the circuit parameters contain SymPy symbols.
        """
        return any(isinstance(expr, sympy.Expr) for expr_list in
                   self.params for expr in expr_list)

    def draw(self, symbols=None, weights=None):
        """
        Print a string representation of the circuit
        similar to `qml.draw`, but including post-selection.

        Parameters
        ----------
        symbols : list of :class:`sympy.core.symbol.Symbol`, default: None
            The symbols from the original DisCoPy circuit.
        weights : list of :class:`torch.FloatTensor`, default: None
            The weights to substitute for the symbols.
        """
        if self._contains_sympy:
            params = self.param_substitution(symbols, weights)
        else:
            params = [torch.cat(p) if len(p) > 0 else p
                      for p in self.params]

        wires = qml.draw(self.make_circuit())(params).split("\n")
        for k, v in self._post_selection.items():
            wires[k] = wires[k].split("┤")[0] + "┤" + str(v) + ">"

        print("\n".join(wires))

    def get_valid_states(self):
        """
        Determine which of the output states of the circuit are
        compatible with the post-selections.

        Returns
        -------
        list of int
            The indices of the circuit output that are
            compatible with the post-selections.
        """
        keep_indices = []
        fixed = ['0' if self._post_selection.get(i, 0) == 0 else
                 '1' for i in range(self.n_qubits)]
        open_wires = set(range(self.n_qubits)) - self._post_selection.keys()
        permutations = [''.join(s) for s in product('01',
                                                    repeat=len(open_wires))]
        for perm in permutations:
            new = fixed.copy()
            for i, open in enumerate(open_wires):
                new[open] = perm[i]
            keep_indices.append(int(''.join(new), 2))
        return keep_indices

    def make_circuit(self):
        """
        Construct the :class:`qml.Qnode`, a circuit that can be used with
        autograd to construct hybrid models.

        Returns
        -------
        :class:`qml.Qnode`
            A Pennylane circuit without post-selection.
        """
        @qml.qnode(self.device, interface="torch")
        def circuit(circ_params):
            for op, params, wires in zip(self.ops, circ_params, self.wires):
                op(*params, wires=wires)

            if self.probs:
                return qml.probs(wires=range(self.n_qubits))
            else:
                return qml.state()

        return circuit

    def post_selected_circuit(self, params):
        """
        Run the circuit with the given parameters and return
        the post-selected output.

        Parameters
        ----------
        params : :class:`torch.FloatTensor`
            The concrete parameters for the gates in the circuit.

        Returns
        -------
        :class:`torch.Tensor`
            The post-selected output of the circuit.
        """
        states = self.make_circuit()(params)

        open_wires = self.n_qubits - len(self._post_selection)
        post_selected_states = states[self._valid_states]
        post_selected_states *= self.scale ** 2 if self.probs else self.scale

        if post_selected_states.shape[0] == 1:
            return post_selected_states
        else:
            return torch.reshape(post_selected_states, (2,) * open_wires)

    def param_substitution(self, symbols, weights):
        """
        Substitute symbolic parameters (SymPy symbols) with floats.

        Parameters
        ----------
        symbols : list of :class:`sympy.core.symbol.Symbol`
            The symbols from the original DisCoPy circuit.
        weights : list of :class:`torch.FloatTensor`
            The weights to substitute for the symbols.

        Returns
        -------
        :class:`torch.FloatTensor`
            The concrete (non-symbolic) parameters for the
            circuit.
        """
        concrete_params = []
        for expr_list in self.params:
            concrete_list = []
            for expr in expr_list:
                if isinstance(expr, sympy.Expr):
                    f_expr = sympy.lambdify([symbols], expr)
                    expr = f_expr(weights)
                concrete_list.append(expr)
            concrete_params.append(concrete_list)

        return [torch.cat(p) if len(p) > 0 else p
                for p in concrete_params]

    def eval(self, symbols=None, weights=None):
        """
        Evaluate the circuit. The symbols should be those
        from the original DisCoPy diagram, which will be substituted
        for the concrete parameters in weights.

        Parameters
        ----------
        symbols : list of :class:`sympy.core.symbol.Symbol`, default: None
            The symbols from the original DisCoPy circuit.
        weights : list of :class:`torch.FloatTensor`, default: None
            The weights to substitute for the symbols.

        Returns
        -------
        :class:`torch.Tensor`
            The post-selected output of the circuit.
        """
        if self._contains_sympy:
            concrete_params = self.param_substitution(symbols, weights)
            return self.post_selected_circuit(concrete_params)
        else:
            return self.post_selected_circuit([torch.cat(p) if len(p) > 0
                                               else p for p in self.params])<|MERGE_RESOLUTION|>--- conflicted
+++ resolved
@@ -57,10 +57,6 @@
 
 from discopy.quantum import Circuit
 from discopy.quantum.gates import Scalar
-<<<<<<< HEAD
-=======
-
->>>>>>> a86a8354
 
 OP_MAP = {
     OpType.X: qml.PauliX,
