# -*- coding: utf-8 -*-

from pytest import raises
from pprint import PrettyPrinter
from discopy.cat import *


def test_main():
    x, y, z = Ob('x'), Ob('y'), Ob('z')
    f, g, h = Box('f', x, y), Box('g', y, z), Box('h', z, x)
    assert Id(x) >> f == f == f >> Id(y)
    assert (f >> g).dom == f.dom and (f >> g).cod == g.cod
    assert f >> g >> h == f >> (g >> h)
    F = Functor(ob={x: y, y: z, z: x}, ar={f: g, g: h})
    assert F(Id(x)) == Id(F(x))
    assert F(f >> g) == F(f) >> F(g)


def test_Ob():
    assert Ob('x') == Ob('x') and Ob('x') != Ob('y')


def test_Ob_init():
    assert (Ob('x'), Ob(42), Ob('Alice')) == (Ob('x'), Ob(42), Ob('Alice'))


def test_Ob_name():
    assert Ob('x').name == 'x'


def test_Ob_repr():
    assert repr(Ob('x')) == "Ob('x')"


def test_Ob_str():
    str(Ob('x')) == 'x'


def test_Ob_eq():
    x, x1, y = Ob('x'), Ob('x'), Ob('y')
    assert x == x1 and x != y and x != 'x'
    assert 'x' != Ob('x')


def test_Ob_hash():
    assert {Ob('x'): 42}[Ob('x')] == 42


def test_Arrow():
    x, y, z, w = Ob('x'), Ob('y'), Ob('z'), Ob('w')
    f, g, h = Box('f', x, y), Box('g', y, z), Box('h', z, w)
    assert f >> g >> h == Arrow(x, w, [f, g, h])


def test_Arrow_init():
    with raises(TypeError) as err:
        Arrow('x', Ob('x'), [])
    assert str(err.value) == messages.type_err(Ob, 'x')
    with raises(TypeError) as err:
        Arrow(Ob('x'), 'x', [])
    assert str(err.value) == messages.type_err(Ob, 'x')
    with raises(TypeError) as err:
        Arrow(Ob('x'), Ob('x'), [Ob('x')])
    assert str(err.value) == messages.type_err(Arrow, Ob('x'))


def test_Arrow_len():
    assert len(Arrow(Ob('x'), Ob('x'), [])) == 0


def test_Arrow_getitem():
    f, g = Box('f', Ob('x'), Ob('y')), Box('g', Ob('y'), Ob('z'))
    arrow = f >> g >> g.dagger() >> f.dagger()\
        >> f >> g >> g.dagger() >> f.dagger()
    with raises(TypeError):
        arrow["Alice"]
    with raises(IndexError):
        arrow[9]
    with raises(IndexError):
        arrow[::-2]
    assert arrow[:] == arrow
    assert arrow[::-1] == arrow.dagger()
    assert arrow[:0] == arrow[:-8] == arrow[-9:-9] == Id(arrow.dom)
    for depth, box in enumerate(arrow):
        assert arrow[depth] == box
        assert arrow[-depth] == arrow.boxes[-depth]
        assert arrow[depth:depth] == Id(box.dom)
        assert arrow[depth:] == Id(box.dom).then(*arrow.boxes[depth:])
        assert arrow[:depth] == Id(arrow.dom).then(
            *arrow.boxes[:depth])
        assert arrow[depth: depth + 2] == Id(box.dom).then(
            *arrow.boxes[depth: depth + 2])


def test_Arrow_repr():
    assert repr(Arrow(Ob('x'), Ob('x'), [])) == "Id(Ob('x'))"
    assert repr(Arrow(Ob('x'), Ob('y'), [Box('f', Ob('x'), Ob('y'))]))\
        == "Box('f', Ob('x'), Ob('y'))"
    assert repr(Arrow(Ob('x'), Ob('z'),
                [Box('f', Ob('x'), Ob('y')), Box('g', Ob('y'), Ob('z'))]))\
        == "Arrow(dom=Ob('x'), cod=Ob('z'), "\
           "boxes=[Box('f', Ob('x'), Ob('y')), Box('g', Ob('y'), Ob('z'))])"


def test_Arrow_str():
    x, y, z = Ob('x'), Ob('y'), Ob('z')
    f, g = Box('f', x, y), Box('g', y, z)
    assert str(Arrow(x, x, []) == "Id(x)")
    assert str(Arrow(x, y, [f]) == "f")
    assert str(Arrow(x, z, [f, g])) == "f >> g"


def test_Arrow_eq():
    x, y, z = Ob('x'), Ob('y'), Ob('z')
    f, g = Box('f', x, y), Box('g', y, z)
    assert f >> g == Arrow(x, z, [f, g])


def test_Arrow_hash():
    assert {Id(Ob('x')): 42}[Id(Ob('x'))] == 42


def test_Arrow_then():
    x, y, z = Ob('x'), Ob('y'), Ob('z')
    f, g = Box('f', x, y), Box('g', y, z)
    assert f.then(g) == f >> g == g << f
    with raises(TypeError) as err:
        f >> x
    assert str(err.value) == messages.type_err(Arrow, x)


def test_Arrow_dagger():
    x, y, z = Ob('x'), Ob('y'), Ob('z')
    f, g = Box('f', x, y), Box('g', y, z)
    h = Arrow(x, z, [f, g])
    assert h.dagger() == g.dagger() >> f.dagger()
    assert h.dagger().dagger() == h


def test_Id_init():
    idx = Id(Ob('x'))
    assert idx >> idx == idx
    assert idx.dagger() == idx


def test_Id_repr():
    repr(Id(Ob('x'))) == Id(Ob('x'))


def test_Id_str():
    x = Ob('x')
    assert str(Id(x)) == "Id(x)"


def test_AxiomError():
    x, y, z = Ob('x'), Ob('y'), Ob('z')
    f, g = Box('f', x, y), Box('g', y, z)
    with raises(AxiomError) as err:
        Arrow(x, y, [g])
    assert str(err.value) == messages.does_not_compose(Id(x), g)
    with raises(AxiomError) as err:
        Arrow(x, z, [f])
    assert str(err.value) == messages.does_not_compose(f, Id(z))
    with raises(AxiomError) as err:
        g >> f
    assert str(err.value) == messages.does_not_compose(g, f)


def test_Box():
    f = Box('f', Ob('x'), Ob('y'), data=[42, {0: 1}, lambda x: x])
    assert f >> Id(Ob('y')) == f == Id(Ob('x')) >> f


def test_Box_dagger():
    f = Box('f', Ob('x'), Ob('y'), data=[42, {0: 1}])
    assert f.dom == f.dagger().cod and f.cod == f.dagger().dom
    assert f == f.dagger().dagger()


def test_Box_repr():
    f = Box('f', Ob('x'), Ob('y'), data=42)
    assert repr(f) == "Box('f', Ob('x'), Ob('y'), data=42)"
    assert repr(f.dagger()) == "Box('f', Ob('x'), Ob('y'), data=42).dagger()"


def test_Box_str():
    f = Box('f', Ob('x'), Ob('y'), data=42)
    assert str(f) == "f"
    assert str(f.dagger()) == "f[::-1]"


def test_Box_hash():
    assert {Box('f', Ob('x'), Ob('y')): 42}[Box('f', Ob('x'), Ob('y'))] == 42


def test_Box_eq():
    f = Box('f', Ob('x'), Ob('y'), data=[42, {0: 1}])
    assert f == Arrow(Ob('x'), Ob('y'), [f]) and f != Ob('x')


def test_Functor():
    x, y, z = Ob('x'), Ob('y'), Ob('z')
    f, g = Box('f', x, y), Box('g', y, z)
    F = Functor({x: y, y: x, z: z}, {f: f.dagger(), g: f >> g})
    assert F((f >> g).dagger()) == F(f >> g).dagger()
    assert F(Id(Ob('x'))) == Id(Ob('y'))


def test_Functor_eq():
    x, y = Ob('x'), Ob('y')
    assert Functor({x: y, y: x}, {}) == Functor({y: x, x: y}, {})


def test_Functor_repr():
    assert repr(Functor({}, {})) == "Functor(ob={}, ar={})"


def test_Functor_call():
    x, y, z = Ob('x'), Ob('y'), Ob('z')
    f, g = Box('f', x, y), Box('g', y, z)
    F = Functor({x: y, y: x, z: z}, {f: f.dagger(), g: f >> g})
    with raises(TypeError) as err:
        F(F)
    assert str(err.value) == messages.type_err(Arrow, F)
    assert F(x) == y
    assert F(f) == f.dagger()
    assert F(f.dagger()) == f
    assert F(g) == f >> g
    assert F(f >> g) == f.dagger() >> f >> g


def test_Quiver():
    x, y, z = Ob('x'), Ob('y'), Ob('z')
    F = Functor({x: x, y: y, z: z}, Quiver(lambda x: x))
    f = Box('f', x, y, data=[0, 1])
    assert F(f) == Box('f', Ob('x'), Ob('y'), data=[0, 1])
    f.data.append(2)
    assert F(f) == Box('f', Ob('x'), Ob('y'), data=[0, 1, 2])


def test_Quiver_init():
    ar = Quiver(lambda x: x ** 2)
    assert ar[3] == 9


def test_Quiver_getitem():
    assert Quiver(lambda x: x * 10)[42] == 420
    with raises(TypeError) as err:
        Quiver(lambda x: x * 10)[42] = 421
    "does not support item assignment" in str(err.value)


def test_Quiver_repr():
    assert "Quiver(<function " in repr(Quiver(lambda x: x))


def test_total_ordering():
    x, y, z = Ob('x'), Ob('y'), Ob('z')
    assert sorted([z, y, x]) == [x, y, z]
    f, g = Box('f', x, y), Box('g', y, z)
    assert f < g


def test_Bubble():
    f = Box('f', Ob('x'), Ob('y'))
    assert repr((f).bubble()) == "Bubble(Box('f', Ob('x'), Ob('y')))"
    assert str(f.bubble()) == "(f).bubble()"


def test_Box_call():
    f = Box('f', Ob('x'), Ob('y'))
    with raises(TypeError):
        f(42)


<<<<<<< HEAD
def test_fmap():
    f = Box('f', Ob('x'), Ob('y'))
    assert f.fmap(lambda x: x + x) == f + f
=======
def test_from_tree():
    f = Box('f', Ob('x'), Ob('y'), data=[42, {0: 1}])
    d = (f >> f[::-1].bubble()) + Id(Ob('x'))
    assert from_tree(d.to_tree()) == d
>>>>>>> fb0016a8
<|MERGE_RESOLUTION|>--- conflicted
+++ resolved
@@ -273,13 +273,12 @@
         f(42)
 
 
-<<<<<<< HEAD
 def test_fmap():
     f = Box('f', Ob('x'), Ob('y'))
     assert f.fmap(lambda x: x + x) == f + f
-=======
+
+
 def test_from_tree():
     f = Box('f', Ob('x'), Ob('y'), data=[42, {0: 1}])
     d = (f >> f[::-1].bubble()) + Id(Ob('x'))
-    assert from_tree(d.to_tree()) == d
->>>>>>> fb0016a8
+    assert from_tree(d.to_tree()) == d